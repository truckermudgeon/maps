#!/usr/bin/env -S NODE_OPTIONS=--max-old-space-size=8192 npx tsx

import type { DefData, MapData } from '@truckermudgeon/map/types';
import fs from 'fs';
import os from 'os';
import path from 'path';
import * as process from 'process';
import yargs from 'yargs';
import { hideBin } from 'yargs/helpers';
import { parseMapFiles } from './game-files/map-files-parser';
import { logger } from './logger';

const homeDirectory = os.homedir();
const untildify = (path: string) =>
  homeDirectory ? path.replace(/^~(?=$|\/|\\)/, homeDirectory) : path;

function main() {
  const args = yargs(hideBin(process.argv))
<<<<<<< HEAD
    .usage(
      'Parses ATS/ETS2 game data and mod data and outputs map JSON and PNG files.\n',
    )
    .usage('Usage: $0 -g <dir> -m <dir> -o <dir>')
    .option('gameDir', {
      alias: 'g',
=======
    .wrap(yargs().terminalWidth()) // Use full width of wide terminals.
    .usage('Parses ATS/ETS2 game data and outputs map JSON and PNG files.\n')
    .usage('Usage: $0 -i <dir> -o <dir>')
    .option('inputDir', {
      alias: 'i',
>>>>>>> dcb58729
      describe: 'Path to ATS/ETS2 game dir (the one with all the .scs files)',
      type: 'string',
      coerce: untildify,
      demandOption: true,
    })
    .option('modDir', {
      alias: 'm',
      describe: 'Path to ATS/ETS2 mod dir (the one with all the mod files)',
      type: 'string',
      coerce: untildify,
    })
    .option('gameLog', {
      alias: 'l',
      describe: 'Path to game log file (game.log.txt)',
      type: 'string',
      coerce: untildify,
    })
    .option('outputDir', {
      alias: 'o',
      describe: 'Path to dir JSON and PNG files should be written to',
      type: 'string',
      coerce: untildify,
      demandOption: true,
    })
    .option('includeDlc', {
      describe: 'Include DLC files',
      type: 'boolean',
      default: true,
    })
    .option('onlyDefs', {
      describe: 'Parse data from /def files, only',
      type: 'boolean',
      default: false,
    })
    .option('dryRun', {
      describe: "Don't write out any files",
      type: 'boolean',
      default: false,
    })
    .option('debug', {
      describe: 'Set debug mode to print more message',
      type: 'boolean',
      default: false,
    })
    .parseSync();

  if (args.debug) logger.level = 4;

  const gameFilePaths = fs
    .readdirSync(args.gameDir, { withFileTypes: true })
    .filter(e => e.isFile() && e.name.endsWith('.scs'))
    .map(e => path.join(args.gameDir, e.name));

  const { map, ...result } = parseMapFiles(gameFilePaths, args);

  if (args.dryRun) {
    logger.success('dry run complete.');
    return;
  }

  if (!fs.existsSync(args.outputDir)) {
    fs.mkdirSync(args.outputDir, { recursive: true });
  }

  const data = result.onlyDefs ? result.defData : result.mapData;
  for (const key of Object.keys(data)) {
    const collection = data[key as keyof (MapData | DefData)];
    const filename = `${map}-${key}.json`;
    logger.log('writing', collection.length, `entries to ${filename}...`);
    fs.writeFileSync(
      path.join(args.outputDir, filename),
      JSON.stringify(collection, null, 2),
    );
  }

  const pngOutputDir = path.join(args.outputDir, 'icons');
  if (!result.onlyDefs) {
    const { icons } = result;
    logger.log('writing', icons.size, `.png files to ${pngOutputDir}...`);
    if (!fs.existsSync(pngOutputDir)) {
      fs.mkdirSync(pngOutputDir);
    }
    for (const [name, buffer] of icons) {
      fs.writeFileSync(path.join(pngOutputDir, name + '.png'), buffer);
    }
  }

  logger.success('done.');
}

// Ensure `BigInt`s are `JSON.serialize`d as hex strings, so they can be
// `JSON.parse`d without any data loss.
//
// Do this before calling `main()` (or executing any other code that might
// involve serializing bigints to JSON).

// eslint-disable-next-line
interface BigIntWithToJSON extends BigInt {
  toJSON(): string;
}

(BigInt.prototype as BigIntWithToJSON).toJSON = function () {
  return this.toString(16);
};

main();<|MERGE_RESOLUTION|>--- conflicted
+++ resolved
@@ -16,20 +16,13 @@
 
 function main() {
   const args = yargs(hideBin(process.argv))
-<<<<<<< HEAD
+    .wrap(yargs().terminalWidth()) // Use full width of wide terminals.
     .usage(
       'Parses ATS/ETS2 game data and mod data and outputs map JSON and PNG files.\n',
     )
     .usage('Usage: $0 -g <dir> -m <dir> -o <dir>')
     .option('gameDir', {
       alias: 'g',
-=======
-    .wrap(yargs().terminalWidth()) // Use full width of wide terminals.
-    .usage('Parses ATS/ETS2 game data and outputs map JSON and PNG files.\n')
-    .usage('Usage: $0 -i <dir> -o <dir>')
-    .option('inputDir', {
-      alias: 'i',
->>>>>>> dcb58729
       describe: 'Path to ATS/ETS2 game dir (the one with all the .scs files)',
       type: 'string',
       coerce: untildify,
